import unittest
from math import sqrt, pi

import numpy as np

<<<<<<< HEAD
from fompy import functions
from fompy.constants import eV, volt
=======
from fompy.constants import eV, volt, angstrom, amu
>>>>>>> 603e4445
from fompy.functions import fd1
from fompy.materials import Si
from fompy.models import MSJunction, ContactType, DopedSemiconductor, Metal, PNJunction, \
    PNJunctionFullDepletion, PrimitiveCubicLattice, DiamondLikeLattice, FaceCenteredCubicLattice, \
    BodyCenteredCubicLattice, conductivity, concentration
from fompy.units import unit, parse_unit


class TestCrystalLattice(unittest.TestCase):
    def test_getters(self):
        lat = PrimitiveCubicLattice(5.43 * angstrom, 28 * amu)
        self.assertEqual(lat.a, 5.43 * angstrom)
        self.assertEqual(lat.m, 28 * amu)

    def test_primitive(self):
        lat = PrimitiveCubicLattice(angstrom, amu)
        self.assertEqual(lat.r, angstrom / 2)
        self.assertEqual(lat.N, 1)

    def test_face_centered(self):
        lat = FaceCenteredCubicLattice(angstrom, amu)
        self.assertEqual(lat.r, angstrom * sqrt(2) / 4)
        self.assertEqual(lat.N, 4)

    def test_body_centered(self):
        lat = BodyCenteredCubicLattice(angstrom, amu)
        self.assertEqual(lat.r, angstrom * sqrt(3) / 4)
        self.assertEqual(lat.N, 2)

    def test_diamond_like(self):
        lat = DiamondLikeLattice(5.43 * angstrom, 28 * amu)
        self.assertEqual(lat.r, 5.43 * angstrom * sqrt(3) / 8)
        self.assertEqual(lat.N, 8)

        self.assertAlmostEqual(lat.concentration, 4.997e22, delta=0.001e22)
        self.assertAlmostEqual(lat.density, 2.324, delta=0.001)

    def test_packing_density(self):
        lp = PrimitiveCubicLattice(angstrom, amu)
        lf = FaceCenteredCubicLattice(angstrom, amu)
        lb = BodyCenteredCubicLattice(angstrom, amu)
        ld = DiamondLikeLattice(angstrom, amu)
        self.assertAlmostEqual(lp.packing_density, pi / 6)
        self.assertAlmostEqual(lf.packing_density, pi * sqrt(2) / 6)
        self.assertAlmostEqual(lb.packing_density, pi * sqrt(3) / 8)
        self.assertAlmostEqual(ld.packing_density, pi * sqrt(3) / 16)


class TestSemiconductor(unittest.TestCase):
    def test_Nc(self):
        self.assertAlmostEqual(Si.Nc(), 5.4e18, delta=0.1e18)

    def test_Nv(self):
        self.assertAlmostEqual(Si.Nv(), 1.8e19, delta=0.1e19)

    def test_intrinsic_concentrations(self):
        mat = DopedSemiconductor(Si, 1e15, 0, 1e17, Si.Eg)  # random parameters
        self.assertAlmostEqual(Si.n_concentration(), Si.p_concentration(), delta=1e7)
        self.assertAlmostEqual(Si.n_concentration(), Si.i_concentration(), delta=1e7)
        self.assertAlmostEqual(mat.i_concentration(), Si.i_concentration(), delta=1e7)

    def test_ni(self):
        self.assertAlmostEqual(Si.n_concentration(), 3.5e9, delta=1e8)

    def test_fermi_level(self):
        self.assertAlmostEqual(Si.fermi_level(), 0.57 * eV, delta=0.01 * eV)

    def test_intrinsic_fermi_level(self):
        mat = DopedSemiconductor(Si, 1e15, 0, 1e17, Si.Eg)  # random parameters
        self.assertAlmostEqual(mat.intrinsic_fermi_level(), 0.57 * eV, delta=0.01 * eV)
        self.assertEqual(mat.intrinsic_fermi_level(), Si.fermi_level())

    def test_conductivity_type(self):
        self.assertEqual(Si.conductivity_type(), 'i')


class TestDopedSemiconductor(unittest.TestCase):
    def setUp(self):
        self.mat_a = DopedSemiconductor(Si,
                                        1e18, 0.045 * eV,
                                        0, 0)
        self.mat_d = DopedSemiconductor(Si,
                                        0, 0,
                                        1e18, Si.Eg - 0.045 * eV)

    def test_n_acceptor(self):
        self.assertAlmostEqual(self.mat_a.n_acceptor_concentration(0.04 * eV), 4.5e17, delta=1e16)
        self.assertAlmostEqual(self.mat_a.n_acceptor_concentration(0.04 * eV, T=200), 4.2e17, delta=1e16)

    def test_p_donor(self):
        self.assertAlmostEqual(self.mat_d.p_donor_concentration(Si.Eg - 0.04 * eV), 4.5e17, delta=1e17)
        self.assertAlmostEqual(self.mat_d.p_donor_concentration(Si.Eg - 0.04 * eV, T=200), 4.2e17, delta=1e17)

    def test_fermi_level(self):
        self.assertAlmostEqual(self.mat_a.fermi_level(T=200), 0.047 * eV, delta=0.001 * eV)
        self.assertAlmostEqual(self.mat_d.fermi_level(T=200), Si.Eg - 0.035 * eV, delta=0.001 * eV)

    def test_conductivity_type(self):
        with self.assertRaises(ValueError):
            self.mat_a.conductivity_type(T=300, Ef=1 * eV)

        self.assertEqual(self.mat_a.conductivity_type(), 'p')
        self.assertEqual(self.mat_d.conductivity_type(), 'n')


class TestUnits(unittest.TestCase):
    def test_volt(self):
        self.assertAlmostEqual(unit('V-1'), 300, delta=1)
        self.assertAlmostEqual(unit('1 / V'), 300, delta=1)

    def test_power(self):
        self.assertEqual(unit('kg^2'), 1e6)
        self.assertEqual(unit('kg^2/2'), 1e3)
        self.assertEqual(unit('kg^2/2 / 1'), 1e3)
        self.assertEqual(unit('kg^4/2 / kg'), 1e3)
        self.assertEqual(unit('1 / kg^-2'), 1e6)

    def test_str(self):
        self.assertEqual(str(parse_unit('kg^2')), 'kg^2')
        self.assertEqual(str(parse_unit('kg^2 m^3/2 / 1')), 'kg^2 m^3/2')
        self.assertEqual(str(parse_unit('kg^2 m^3/2 / A^-6/7 V^100')), 'kg^2 m^3/2 / A^-6/7 V^100')
        self.assertEqual(str(parse_unit('1 / s')), '1 / s')

    def test_error(self):
        with self.assertRaises(SyntaxError):
            parse_unit('kg^2 2')

        with self.assertRaises(SyntaxError):
            parse_unit('kg^2 / cm /')

        with self.assertRaises(SyntaxError):
            parse_unit('kg^2 / cm [')


class TestMSJunction(unittest.TestCase):
    def test_delta_phi(self):
        c = MSJunction(Metal(4.1 * eV), DopedSemiconductor(Si, 1e18, 0.045 * eV, 0, Si.Eg))
        self.assertAlmostEqual(c.delta_phi(300), -0.98 * volt, delta=0.1 * volt)

    def test_contact_type(self):
        with self.assertRaises(NotImplementedError):
            c = MSJunction(Metal(4.1 * eV), Si)
            c.contact_type()
        # Al -- p-Si
        c = MSJunction(Metal(4.1 * eV), DopedSemiconductor(Si, 1e17, 0.045 * eV, 0, Si.Eg))
        self.assertEqual(c.contact_type(), ContactType.INVERSION)
        # Pt -- n-Si
        c = MSJunction(Metal(5.2 * eV), DopedSemiconductor(Si, 0, 0, 1e18, Si.Eg))
        self.assertEqual(c.contact_type(), ContactType.INVERSION)
        # Cs -- n-Si
        c = MSJunction(Metal(2.14 * eV), DopedSemiconductor(Si, 0, 0, 1e18, Si.Eg))
        self.assertEqual(c.contact_type(), ContactType.AUGMENTATION)
        # Imaginary -- p-Si
        c = MSJunction(Metal(4.8 * eV), DopedSemiconductor(Si, 1e17, 0.045 * eV, 0, Si.Eg))
        self.assertEqual(c.contact_type(), ContactType.DEPLETION)

    def test_schottky_barrier(self):
        c = MSJunction(Metal(4.1 * eV), DopedSemiconductor(Si, 1e18, 0.045 * eV, 0, Si.Eg))
        self.assertAlmostEqual(c.schottky_barrier() / volt, 0.05, delta=0.001)

    def test_full_depletion_width(self):
        # The parameters are selected to comply with the condition delta_phi = 0.5 volt
        c = MSJunction(Metal(4.65 * eV), DopedSemiconductor(Si, 0, 0, 1e17, Si.Eg))
        self.assertAlmostEqual(c.delta_phi() / volt, 0.5, delta=0.001)
        self.assertAlmostEqual(c.full_depletion_width() / unit('nm'), 81, delta=1)

    def test_debye_length(self):
        c = MSJunction(Metal(4.1 * eV), DopedSemiconductor(Si, 0, 0, 1e18, Si.Eg))
        self.assertAlmostEqual(c.debye_length() / unit('nm'), 4.4, delta=0.1)


class TestFermiDiracIntegral(unittest.TestCase):
    def test_fd1(self):
        xs = np.array([-3.0, -1.0, 1.0, 3.0, 7.0, 15.0, 30.0, 60.0])
        ys = np.array([0.04336636755041557,
                       0.2905008961699176,
                       1.396375280666564,
                       3.976985354047977,
                       12.664637572252104,
                       38.9430466009327,
                       109.69481833726653,
                       309.9448732700438
                       ])
        self.assertEqual(0.0, np.max(np.abs(ys - fd1(xs))))


class TestFunctions(unittest.TestCase):
    def test_issue_11(self):
        # Should not raise OverflowError
        m = DopedSemiconductor(Si, 1e12, 0, 0, Si.Eg)
        m.fermi_level(T=11)

        self.assertEqual(functions.fermi(Si.Eg, 0, 11), 0)


class TestPNJunction(unittest.TestCase):
    def setUp(self):
        self.pn = PNJunction(Si, 5e16, None, 1e16, None)
        self.pn_fd = PNJunctionFullDepletion(Si, 5e16, None, 1e16, None)
        self.pn_fd2 = PNJunctionFullDepletion(Si, 1e16, None, 1e16, None)

    def test_delta_phi(self):
        self.assertAlmostEqual(self.pn.delta_phi() / volt, 0.81, delta=0.05)

    def test_delta_phi_n(self):
        self.assertAlmostEqual(self.pn_fd.delta_phi_n() / volt, 0.71, delta=0.05)

    def test_delta_phi_p(self):
        self.assertAlmostEqual(self.pn_fd.delta_phi_p() / volt, 0.14, delta=0.05)

    def test_delta_w(self):
        self.assertAlmostEqual(self.pn_fd.w(), 3.5e-5, delta=1e-6)
        self.assertAlmostEqual(self.pn_fd2.w(), 4.4e-5, delta=1e-6)

    def test_delta_w_n(self):
        self.assertAlmostEqual(self.pn_fd.w_n(), 2.9e-5, delta=1e-6)
        self.assertAlmostEqual(self.pn_fd2.w_n(), 2.2e-5, delta=1e-6)

    def test_delta_w_p(self):
        self.assertAlmostEqual(self.pn_fd.w_p(), 5.9e-6, delta=1e-7)
        self.assertAlmostEqual(self.pn_fd2.w_p(), 2.2e-5, delta=1e-6)

    def test_neutrality(self):
        self.assertEqual(self.pn_fd.w_p() * self.pn_fd.p_mat.n_acceptor_concentration() -
                         self.pn_fd.w_n() * self.pn_fd.n_mat.p_donor_concentration(), 0.0)
        self.assertEqual(self.pn_fd2.w_p() * self.pn_fd2.p_mat.n_acceptor_concentration() -
                         self.pn_fd2.w_n() * self.pn_fd2.n_mat.p_donor_concentration(), 0.0)


class TestFormulae(unittest.TestCase):
    def setUp(self):
        self.mobility = 500 * unit('cm2 / V s')

    def test_conductivity(self):
        resistivity = 1 / conductivity(0, 0, 1e18, self.mobility)
        self.assertAlmostEqual(resistivity / unit('Ohm cm'), 0.012, delta=0.001)

    def test_concentration(self):
        self.assertAlmostEqual(concentration(0.01 * unit('Ohm cm'), self.mobility), 1.2e18, delta=1e17)
        self.assertAlmostEqual(concentration(10000 * unit('Ohm cm'), self.mobility), 1.2e12, delta=1e11)


if __name__ == '__main__':
    unittest.main()<|MERGE_RESOLUTION|>--- conflicted
+++ resolved
@@ -3,13 +3,8 @@
 
 import numpy as np
 
-<<<<<<< HEAD
 from fompy import functions
-from fompy.constants import eV, volt
-=======
 from fompy.constants import eV, volt, angstrom, amu
->>>>>>> 603e4445
-from fompy.functions import fd1
 from fompy.materials import Si
 from fompy.models import MSJunction, ContactType, DopedSemiconductor, Metal, PNJunction, \
     PNJunctionFullDepletion, PrimitiveCubicLattice, DiamondLikeLattice, FaceCenteredCubicLattice, \
@@ -192,7 +187,7 @@
                        109.69481833726653,
                        309.9448732700438
                        ])
-        self.assertEqual(0.0, np.max(np.abs(ys - fd1(xs))))
+        self.assertEqual(0.0, np.max(np.abs(ys - functions.fd1(xs))))
 
 
 class TestFunctions(unittest.TestCase):
