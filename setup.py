--- conflicted
+++ resolved
@@ -6,11 +6,7 @@
 
 setuptools.setup(
     name="fti-fompy",
-<<<<<<< HEAD
-    version="0.1.1",
-=======
     version=fompy.VERSION,
->>>>>>> 603e4445
     author="Arseniy Kononov",
     author_email="a.kononov1@g.nsu.ru",
     description="Routines for the course \"Physical Fundamentals of Microelectronics\"",
